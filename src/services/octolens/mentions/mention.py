--- conflicted
+++ resolved
@@ -6,181 +6,6 @@
 from typing import Any
 
 from pydantic import AliasChoices, BaseModel, Field, field_validator
-<<<<<<< HEAD
-
-from src.services.local.regex import FILE_SYSTEM_TRANSLATION
-
-
-class MentionData(BaseModel):
-    url: str = Field(
-        validation_alias=AliasChoices(
-            "url",
-            "URL",
-        ),
-    )
-    title: str | None = Field(
-        default=None,
-        validation_alias=AliasChoices(
-            "title",
-            "Title",
-        ),
-    )
-    body: str = Field(
-        validation_alias=AliasChoices(
-            "body",
-            "Body",
-        ),
-    )
-    timestamp: datetime = Field(
-        validation_alias=AliasChoices(
-            "timestamp",
-            "Timestamp",
-        ),
-    )
-    image_url: str | None = Field(
-        default=None,
-        validation_alias=AliasChoices(
-            "image_url",
-            "Image URL",
-            "imageUrl",
-        ),
-    )
-    source: str = Field(
-        validation_alias=AliasChoices(
-            "source",
-            "Source",
-        ),
-    )
-    source_id: str = Field(
-        validation_alias=AliasChoices(
-            "source_id",
-            "Source ID",
-            "sourceId",
-        ),
-    )
-    author: str = Field(
-        validation_alias=AliasChoices(
-            "author",
-            "Author",
-        ),
-    )
-    author_avatar_url: str | None = Field(
-        default=None,
-        validation_alias=AliasChoices(
-            "author_avatar_url",
-            "Author Avatar URL",
-            "authorAvatarUrl",
-        ),
-    )
-    author_profile_link: str = Field(
-        validation_alias=AliasChoices(
-            "author_profile_link",
-            "Author Profile Link",
-            "authorProfileLink",
-        ),
-    )
-    relevance_score: str = Field(
-        validation_alias=AliasChoices(
-            "relevance_score",
-            "Relevance Score",
-            "relevanceScore",
-        ),
-    )
-    relevance_comment: str = Field(
-        validation_alias=AliasChoices(
-            "relevance_comment",
-            "Relevance Comment",
-            "relevanceComment",
-        ),
-    )
-    language: str = Field(
-        validation_alias=AliasChoices(
-            "language",
-            "Language",
-        ),
-    )
-    keyword: str = Field(
-        validation_alias=AliasChoices(
-            "keyword",
-            "Keyword",
-        ),
-    )
-    bookmarked: bool = False
-
-    @field_validator(
-        "timestamp",
-        mode="before",
-    )
-    @classmethod
-    def parse_timestamp(
-        cls,
-        value: Any,
-    ) -> datetime:
-        if not isinstance(value, str):
-            error_msg: str = f"Invalid timestamp format: {value}"
-            raise TypeError(error_msg)
-
-        # Try original format first
-        try:
-            return datetime.strptime(value, "%a %b %d %Y %H:%M:%S GMT%z")
-
-        except ValueError:
-            # Try ISO 8601 format
-            try:
-                return datetime.fromisoformat(value)
-
-            except ValueError as e:
-                error_msg: str = f"Invalid timestamp format: {value}"
-                raise ValueError(error_msg) from e
-
-    def get_file_name(
-        self,
-        extension: str = ".jsonl",
-    ) -> str:
-        source: str = self.source.replace(" ", "·")
-        keyword: str = self.keyword.replace(" ", "·")
-        # Clean author string using regex with a translation dictionary
-        author: str = re.sub(
-            r"[ /\\()]",
-            lambda m: FILE_SYSTEM_TRANSLATION[m.group(0)],
-            self.author,
-        )
-        timestamp: str = self.timestamp.strftime("%Y%m%d_%H%M%S")
-        return f"{source}-{keyword}-{author}-{timestamp}{extension}"
-
-
-class Mention(BaseModel):
-    action: str = "mention_created"
-    data: MentionData
-
-    def get_file_name(
-        self,
-        extension: str = ".jsonl",
-    ) -> str:
-        return self.data.get_file_name(
-            extension=extension,
-        )
-
-    def etl_is_valid_webhook(
-        self,
-    ) -> bool:
-        match self.action:
-            case "mention_created":
-                return True
-
-            case _:
-                return False
-
-    def etl_get_invalid_webhook_error_msg(
-        self,
-    ) -> str:
-        return "Invalid webhook: " + self.action
-
-    def etl_get_data(
-        self,
-    ) -> MentionData:
-        return self.data
-=======
 
 from src.services.local.regex import FILE_SYSTEM_TRANSLATION
 
@@ -320,5 +145,4 @@
             self.author,
         )
         timestamp: str = self.timestamp.strftime("%Y%m%d_%H%M%S")
-        return f"{source}-{keyword}-{author}-{timestamp}{extension}"
->>>>>>> 5d3b1ad1
+        return f"{source}-{keyword}-{author}-{timestamp}{extension}"